{
  "name": "graphql-cli-validate-magento-pwa-queries",
<<<<<<< HEAD
  "version": "1.3.0",
=======
  "version": "1.3.1",
>>>>>>> 25b933dd
  "publishConfig": {
    "access": "public"
  },
  "description": "graphql-cli plugin for validating all queries in a Magento 2 PWA project",
  "main": "index.js",
  "scripts": {
    "build": "mkdir -p ./lib/ && cp ../../magento-compatibility.js ./lib/",
    "clean": "rimraf ./lib/magento-compatibility.js ./node_modules",
    "prepare": "yarn run -s build",
    "test": "jest"
  },
  "repository": "https://github.com/magento/pwa-studio",
  "keywords": [
    "graphql",
    "graphql-cli",
    "plugin"
  ],
  "author": "Adobe, Inc",
  "license": "MIT",
  "dependencies": {
    "babel-eslint": "~10.0.1",
    "chalk": "~2.4.2",
    "eslint": "~5.15.1",
    "eslint-plugin-graphql": "~3.0.3",
    "semver": "~5.6.0"
  },
  "devDependencies": {
    "glob": "~7.1.6",
    "graphql-cli": "^3",
    "rimraf": "~2.6.3"
  },
  "peerDependencies": {
    "graphql-cli": "^3"
  }
}<|MERGE_RESOLUTION|>--- conflicted
+++ resolved
@@ -1,10 +1,6 @@
 {
   "name": "graphql-cli-validate-magento-pwa-queries",
-<<<<<<< HEAD
-  "version": "1.3.0",
-=======
   "version": "1.3.1",
->>>>>>> 25b933dd
   "publishConfig": {
     "access": "public"
   },
