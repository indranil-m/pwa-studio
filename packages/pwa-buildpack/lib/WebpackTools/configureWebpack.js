--- conflicted
+++ resolved
@@ -57,11 +57,6 @@
 async function configureWebpack(options) {
     const { context } = options;
 
-<<<<<<< HEAD
-    const bus = BuildBus.create(context);
-
-=======
->>>>>>> 7dc3c949
     await validateRoot(context);
 
     let stats;
@@ -89,13 +84,7 @@
     };
 
     const special = options.special || {};
-<<<<<<< HEAD
-    bus.requestTargets('@magento/pwa-buildpack')
-        .get('specialFeatures')
-        .call(special);
-=======
     bus.getTargetsOf('@magento/pwa-buildpack').specialFeatures.call(special);
->>>>>>> 7dc3c949
 
     const features = await Promise.all(
         Object.entries(special).map(async ([packageName, flags]) => [
@@ -130,11 +119,7 @@
         vendor: options.vendor || []
     });
 
-<<<<<<< HEAD
-    clientConfig.plugins.unshift(new BuildBusPlugin(bus));
-=======
     clientConfig.plugins.unshift(new BuildBusPlugin(bus, busTrackingQueue));
->>>>>>> 7dc3c949
 
     return { clientConfig, serviceWorkerConfig };
 }
