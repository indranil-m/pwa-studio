--- conflicted
+++ resolved
@@ -170,16 +170,9 @@
                 oldBefore(app, server);
                 let middleware;
 
-                const readQueryFile = async filename => {
-                    const query = await readFile(filename, 'utf8');
-                    const name = path.relative(context, filename);
-
-                    return { endpoint, name, query };
-                };
-
                 const gatheringQueryTabs = new Promise((resolve, reject) => {
                     const { compiler } = server.middleware.context;
-<<<<<<< HEAD
+
                     compiler.hooks.done.tap(
                         'PWADevServer',
                         async ({ compilation }) => {
@@ -187,28 +180,34 @@
                             for (const filename of compilation.fileDependencies) {
                                 if (filename.endsWith('.graphql')) {
                                     queryFilePaths.push(filename);
-=======
-
-                    compiler.hooks.done.tap('PWADevServer', async stats => {
-                        try {
-                            const { compilation } = stats;
-                            const { fileDependencies } = compilation;
-                            const tabs = [];
-
-                            for (const filename of fileDependencies) {
-                                if (filename.endsWith('.graphql')) {
-                                    tabs.push(readQueryFile(filename));
->>>>>>> c33e48fe
                                 }
                             }
-
-                            resolve(await Promise.all(tabs));
-                        } catch (error) {
-                            reject(error);
+                            try {
+                                resolve(
+                                    await Promise.all(
+                                        queryFilePaths.map(async queryFile => {
+                                            const query = await readFile(
+                                                queryFile,
+                                                'utf8'
+                                            );
+                                            const name = path.relative(
+                                                context,
+                                                queryFile
+                                            );
+                                            return {
+                                                endpoint,
+                                                name,
+                                                query
+                                            };
+                                        })
+                                    )
+                                );
+                            } catch (e) {
+                                reject(e);
+                            }
                         }
-                    });
-                });
-
+                    );
+                });
                 /* istanbul ignore next: dummy next() function not testable */
                 const noop = () => {};
                 app.get('/graphiql', async (req, res) => {
