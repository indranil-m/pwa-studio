{
  "name": "@magento/pwa-buildpack",
  "version": "5.0.0",
  "publishConfig": {
    "access": "public"
  },
  "description": "Build/Layout optimization tooling and Peregrine framework adapters for the Magento PWA",
  "main": "lib/index.js",
  "bin": {
    "buildpack": "./bin/buildpack"
  },
  "scripts": {
    "clean": " "
  },
  "repository": "github:magento/pwa-studio",
  "keywords": [
    "magento",
    "pwa",
    "babel",
    "webpack"
  ],
  "author": "Magento Commerce",
  "license": "(OSL-3.0 OR AFL-3.0)",
  "bugs": {
    "url": "https://github.com/magento/pwa-studio/issues"
  },
  "homepage": "https://github.com/magento/pwa-studio/tree/master/packages/pwa-buildpack#readme",
  "dependencies": {
    "@magento/directive-parser": "~0.1.7",
    "@magento/upward-js": "~4.0.0",
    "apicache": "~1.4.0",
    "boxen": "~3.0.0",
    "camelspace": "~1.0.0",
    "chalk": "~2.4.2",
    "copy-webpack-plugin": "~5.0.3",
    "debug": "~4.1.1",
    "devcert": "~1.1.0",
    "dotenv": "~6.2.0",
    "envalid": "~4.2.2",
    "errorhandler": "~1.5.1",
    "execa": "~1.0.0",
    "figures": "~2.0.0",
    "fs-extra": "~7.0.1",
    "gitignore-to-glob": "~0.3.0",
    "graphql-playground-middleware-express": "~1.7.12",
    "hastily": "~0.4.2",
    "js-yaml": "~3.13.1",
    "klaw": "~3.0.0",
    "lodash": "~4.17.11",
    "micromatch": "~4.0.2",
    "node-fetch": "~2.3.0",
    "pertain": "~0.1.3",
    "pkg-dir": "~4.1.0",
    "portscanner": "~2.2.0",
    "tapable": "~1.1.3",
    "tar": "~4.4.8",
    "walk-object": "~4.0.0",
    "webpack-assets-manifest": "~3.1.1",
    "webpack-inject-plugin": "~1.5.3",
    "word-wrap": "~1.2.3",
    "write-file-webpack-plugin": "~4.5.0",
    "yargs": "~13.2.2"
  },
  "devDependencies": {
    "@magento/eslint-config": "~1.5.0",
    "memory-fs": "~0.4.1",
    "rimraf": "~2.6.3",
    "sharp": "~0.23.3",
    "strip-ansi": "~5.0.0",
    "terser-webpack-plugin": "~1.2.3",
    "wait-for-expect": "~1.2.0",
    "webpack": "~4.38.0",
    "workbox-webpack-plugin": "~4.2.0"
  },
  "peerDependencies": {
    "babel-loader": "~8.0.5",
    "css-loader": "~2.1.1",
    "terser-webpack-plugin": "~1.2.3",
    "webpack": "~4.38.0",
    "workbox-webpack-plugin": "~4.2.0"
  },
  "engines": {
    "node": ">=10.x",
    "yarn": ">=1.12.0"
  },
  "pwa-studio": {
    "targets": {
<<<<<<< HEAD
      "declare": "./lib/BuildBus/declare-base",
      "intercept": "./lib/BuildBus/intercept-base"
=======
      "declare": "./lib/BuildBus/declare-base"
>>>>>>> 7dc3c949
    }
  }
}<|MERGE_RESOLUTION|>--- conflicted
+++ resolved
@@ -85,12 +85,7 @@
   },
   "pwa-studio": {
     "targets": {
-<<<<<<< HEAD
-      "declare": "./lib/BuildBus/declare-base",
-      "intercept": "./lib/BuildBus/intercept-base"
-=======
       "declare": "./lib/BuildBus/declare-base"
->>>>>>> 7dc3c949
     }
   }
 }