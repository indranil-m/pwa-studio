--- conflicted
+++ resolved
@@ -1,13 +1,8 @@
 {
     "environments": [
         {
-<<<<<<< HEAD
-            "name": "2.3.1-venia-cloud",
-            "description": "Magento 2.3.1 with Venia sample data installed",
-=======
             "name": "2.3.3-venia-cloud",
             "description": "Magento 2.3.3 with Venia sample data installed",
->>>>>>> df5bc11c
             "url": "https://master-7rqtwti-mfwmkrjfqvbjk.us-4.magentosite.cloud/"
         }
     ]
