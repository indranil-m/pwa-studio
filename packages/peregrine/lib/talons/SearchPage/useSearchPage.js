--- conflicted
+++ resolved
@@ -7,12 +7,7 @@
 
 import { getSearchParam } from '../../hooks/useSearchParam';
 import { getFiltersFromSearch, getFilterInput } from '../FilterModal/helpers';
-<<<<<<< HEAD
 import { useScrollTopOnChange } from '../../hooks/useScrollTopOnChange';
-=======
-
-const PAGE_SIZE = 6;
->>>>>>> 650a0256
 
 /**
  * Return props necessary to render a SearchPage component.
@@ -54,18 +49,8 @@
     const { setCurrentPage, setTotalPages } = paginationApi;
 
     // retrieve app state and action creators
-<<<<<<< HEAD
-    const [appState, appApi] = useAppContext();
-    const { searchOpen } = appState;
-    const {
-        toggleDrawer,
-        toggleSearch,
-        actions: { setPageLoading }
-    } = appApi;
-=======
     const [, appApi] = useAppContext();
-    const { toggleDrawer } = appApi;
->>>>>>> 650a0256
+    const { toggleDrawer, actions: { setPageLoading } } = appApi;
 
     const inputText = getSearchParam('query', location);
 
