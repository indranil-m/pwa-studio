--- conflicted
+++ resolved
@@ -1,20 +1,14 @@
-<<<<<<< HEAD
-import { useCallback } from 'react';
-import { useQuery } from '@apollo/client';
-import { Util } from '../../index';
-=======
 import { useApolloClient, useMutation, useQuery } from '@apollo/client';
-import {useCallback, useMemo, useState} from 'react';
+import { useCallback, useMemo, useState } from 'react';
 import { useHistory } from 'react-router-dom';
 import { Util } from '@magento/peregrine';
->>>>>>> c32b8b99
 const { BrowserPersistence } = Util;
 import { useDropdown } from '@magento/peregrine/lib/hooks/useDropdown';
 
 import { retrieveCartId } from '../../store/actions/cart';
-import { useCartContext } from "../../context/cart";
-import {clearCartDataFromCache} from "../../Apollo/clearCartDataFromCache";
-import {clearCustomerDataFromCache} from "../../Apollo/clearCustomerDataFromCache";
+import { useCartContext } from '../../context/cart';
+import { clearCartDataFromCache } from '../../Apollo/clearCartDataFromCache';
+import { clearCustomerDataFromCache } from '../../Apollo/clearCustomerDataFromCache';
 
 /**
  * The useStoreSwitcher talon complements the StoreSwitcher component.
@@ -60,32 +54,28 @@
                     };
                     return storeViews;
                 },
-                {})
+                {}
+            );
         }
 
         return filteredData;
-    }, [availableStoresData, storage]);
+    }, [availableStoresData]);
 
     // Shopping cart part
     const apolloClient = useApolloClient();
-    const [
-        { cartId },
-        { createCart, removeCart }
-    ] = useCartContext();
+    const [{ cartId }, { createCart, removeCart }] = useCartContext();
     const [fetchCartId] = useMutation(createCartMutation);
 
     const handleSwitchStore = useCallback(
         // Refresh shopping cart
-        async (storeCode) => {
+        async storeCode => {
             const locale = availableStores[storeCode].locale;
 
-            await storage.setItem('store_view',
-                {
-                    code: storeCode,
-                    locale: locale,
-                    currency: availableStores[storeCode].currency
-                }
-            );
+            await storage.setItem('store_view', {
+                code: storeCode,
+                locale: locale,
+                currency: availableStores[storeCode].currency
+            });
             // Shopping cart part
             await removeCart();
             await clearCartDataFromCache(apolloClient);
@@ -108,16 +98,10 @@
         ]
     );
 
-<<<<<<< HEAD
     const handleTriggerClick = useCallback(() => {
         // Toggle the Account Menu.
         setStoreMenuIsOpen(isOpen => !isOpen);
     }, [setStoreMenuIsOpen]);
-
-    const handleSwitchStore = storeCode => {
-        storage.setItem('store_view_code', storeCode);
-        console.log(storeCode);
-    };
 
     return {
         availableStores,
@@ -125,12 +109,7 @@
         storeMenuTriggerRef,
         storeMenuIsOpen,
         handleTriggerClick,
-        handleSwitchStore
-=======
-    return {
         handleSwitchStore,
-        availableStores,
         isLoading
->>>>>>> c32b8b99
     };
 };