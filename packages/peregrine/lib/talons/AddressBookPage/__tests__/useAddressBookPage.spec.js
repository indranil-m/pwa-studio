--- conflicted
+++ resolved
@@ -70,8 +70,8 @@
     const talonProps = log.mock.calls[0][0];
     const actualKeys = Object.keys(talonProps);
     const expectedKeys = [
-<<<<<<< HEAD
         'activeEditAddress',
+        'countryDisplayNameMap',
         'customerAddresses',
         'formErrors',
         'handleAddAddress',
@@ -79,13 +79,8 @@
         'handleConfirmDialog',
         'handleEditAddress',
         'isDialogEditMode',
-        'isDialogOpen'
-=======
-        'countryDisplayNameMap',
-        'customerAddresses',
-        'handleAddAddress',
+        'isDialogOpen',
         'isLoading'
->>>>>>> 6ff23a2f
     ];
     expect(actualKeys.sort()).toEqual(expectedKeys.sort());
 });
