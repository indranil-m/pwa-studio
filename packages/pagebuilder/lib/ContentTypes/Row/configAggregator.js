import {
    getAdvanced,
    getBackgroundImages,
    getVerticalAlignment,
    getIsHidden
} from '../../utils';

export default (node, props) => {
    // Determine which node holds the data for the appearance
    const dataNode =
        props.appearance === 'contained' ? node.childNodes[0] : node;
<<<<<<< HEAD
    let paddingNode =
        props.appearance === 'full-width' || props.appearance === 'contained'
            ? node.childNodes[0]
            : node;
    const videoOverlayColor =
        props.appearance === 'full-width' || props.appearance === 'full-bleed'
            ? node.childNodes[0] &&
              node.childNodes[0].getAttribute('data-video-overlay-color')
            : dataNode.childNodes[0] &&
              dataNode.childNodes[0].getAttribute('data-video-overlay-color');

    if (videoOverlayColor && props.appearance === 'full-width') {
        paddingNode = node.childNodes[1];
    }

=======
>>>>>>> e64b6d73
    return {
        minHeight: dataNode.style.minHeight ? dataNode.style.minHeight : null,
        ...getVerticalAlignment(dataNode),
        backgroundColor: dataNode.style.backgroundColor
            ? dataNode.style.backgroundColor
            : null,
        ...getBackgroundImages(dataNode),
        enableParallax: dataNode.getAttribute('data-enable-parallax') === '1',
        parallaxSpeed: parseFloat(dataNode.getAttribute('data-parallax-speed')),
        backgroundType: dataNode.getAttribute('data-background-type'),
        videoSrc: dataNode.getAttribute('data-video-src'),
        videoFallbackSrc: dataNode.getAttribute('data-video-fallback-src'),
        videoLoop: dataNode.getAttribute('data-video-loop') === 'true',
        videoPlayOnlyVisible:
            dataNode.getAttribute('data-video-play-only-visible') === 'true',
        videoLazyLoading:
            dataNode.getAttribute('data-video-lazy-load') === 'true',
        videoOverlayColor: videoOverlayColor || null,
        ...getAdvanced(dataNode),
        ...getIsHidden(node)
    };
};<|MERGE_RESOLUTION|>--- conflicted
+++ resolved
@@ -9,11 +9,6 @@
     // Determine which node holds the data for the appearance
     const dataNode =
         props.appearance === 'contained' ? node.childNodes[0] : node;
-<<<<<<< HEAD
-    let paddingNode =
-        props.appearance === 'full-width' || props.appearance === 'contained'
-            ? node.childNodes[0]
-            : node;
     const videoOverlayColor =
         props.appearance === 'full-width' || props.appearance === 'full-bleed'
             ? node.childNodes[0] &&
@@ -21,12 +16,6 @@
             : dataNode.childNodes[0] &&
               dataNode.childNodes[0].getAttribute('data-video-overlay-color');
 
-    if (videoOverlayColor && props.appearance === 'full-width') {
-        paddingNode = node.childNodes[1];
-    }
-
-=======
->>>>>>> e64b6d73
     return {
         minHeight: dataNode.style.minHeight ? dataNode.style.minHeight : null,
         ...getVerticalAlignment(dataNode),
