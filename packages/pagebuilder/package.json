{
  "name": "@magento/pagebuilder",
  "version": "4.0.1",
  "publishConfig": {
    "access": "public"
  },
  "description": "PageBuilder extension for PWA Studio",
  "main": "lib/index.js",
  "browser": {
    "@magento/venia-drivers": "@magento/venia-ui/lib/drivers"
  },
  "files": [
    "lib/*",
    "intercept.js",
    "upward.yml",
    "CHANGELOG.md",
    "LICENSE_AFL.txt",
    "LICENSE.txt"
  ],
  "scripts": {
    "build": " ",
    "build:ci": " ",
    "build:dev": " ",
    "clean": " ",
    "storybook": "start-storybook -p 9001 -c .storybook",
    "storybook:build": "build-storybook -c .storybook -o storybook-dist"
  },
  "repository": "github:magento/pwa-studio",
  "author": "Magento Commerce",
  "license": "(OSL-3.0 OR AFL-3.0)",
  "bugs": {
    "url": "https://github.com/magento/pwa-studio/issues"
  },
  "homepage": "https://github.com/magento/pwa-studio/tree/master/packages/pagebuilder#readme",
  "dependencies": {},
  "devDependencies": {
<<<<<<< HEAD
    "@magento/peregrine": "~9.0.0",
    "@magento/pwa-buildpack": "~8.0.1",
    "@magento/venia-ui": "~6.0.1",
    "@storybook/react": "~5.2.6",
=======
    "@magento/peregrine": "~8.0.0",
    "@magento/pwa-buildpack": "~7.0.0",
    "@magento/venia-ui": "~5.0.0",
    "@storybook/react": "~6.1.14",
>>>>>>> 3902295d
    "jarallax": "~1.11.1",
    "load-google-maps-api": "~2.0.1",
    "lodash.escape": "~4.0.1",
    "react": "~17.0.1",
    "react-dom": "~17.0.1",
    "react-slick": "~0.25.2",
    "react-tabs": "~3.0.0",
    "react-test-renderer": "~17.0.1"
  },
  "peerDependencies": {
    "@apollo/client": "~3.1.2",
    "@magento/babel-preset-peregrine": "~1.1.0",
    "@magento/peregrine": "~9.0.0",
    "@magento/pwa-buildpack": "~8.0.1",
    "@magento/venia-ui": "~6.0.1",
    "jarallax": "~1.11.1",
    "load-google-maps-api": "~2.0.1",
    "lodash.escape": "~4.0.1",
    "react": "~17.0.1",
    "react-slick": "~0.25.2",
    "react-tabs": "~3.1.0"
  },
  "pwa-studio": {
    "targets": {
      "intercept": "./lib/intercept"
    }
  },
  "sideEffects": false
}<|MERGE_RESOLUTION|>--- conflicted
+++ resolved
@@ -34,17 +34,10 @@
   "homepage": "https://github.com/magento/pwa-studio/tree/master/packages/pagebuilder#readme",
   "dependencies": {},
   "devDependencies": {
-<<<<<<< HEAD
     "@magento/peregrine": "~9.0.0",
     "@magento/pwa-buildpack": "~8.0.1",
     "@magento/venia-ui": "~6.0.1",
-    "@storybook/react": "~5.2.6",
-=======
-    "@magento/peregrine": "~8.0.0",
-    "@magento/pwa-buildpack": "~7.0.0",
-    "@magento/venia-ui": "~5.0.0",
     "@storybook/react": "~6.1.14",
->>>>>>> 3902295d
     "jarallax": "~1.11.1",
     "load-google-maps-api": "~2.0.1",
     "lodash.escape": "~4.0.1",
