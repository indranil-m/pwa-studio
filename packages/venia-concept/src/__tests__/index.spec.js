import { setContext } from 'apollo-link-context';
import { Util } from '@magento/peregrine';
import store from '../store';

jest.mock('react-dom');
jest.mock('react-router-dom', () => ({
    useHistory: jest.fn()
}));
jest.mock('apollo-link');
jest.mock('apollo-link-retry');
jest.mock('apollo-link-context', () => {
    const concat = jest.fn(x => x);
    const mockContextLink = {
        setContext: jest.fn(() => ({
            concat
        })),
        concat
    };
    return mockContextLink;
});
jest.mock('apollo-link-http', () => {
    const concat = jest.fn(x => x);
    const request = jest.fn();
    const mockLink = jest.fn(() => ({
        concat,
        request
    }));
    mockLink.createHttpLink = mockLink;
    mockLink.concat = concat;
    mockLink.request = request;
    return mockLink;
});
jest.mock('../store', () => ({
    dispatch: jest.fn(),
    getState: jest.fn(),
    replaceReducer: jest.fn(),
    subscribe: jest.fn()
}));

const mockSw = {
    register: jest.fn(async () => 'REGISTRATION')
};

const getItem = jest.fn();
jest.spyOn(Util, 'BrowserPersistence').mockImplementation(
    function BrowserPersistence() {
        return { getItem };
    }
);

jest.spyOn(document, 'getElementById').mockImplementation(() => 'ELEMENT');
jest.spyOn(window, 'addEventListener').mockImplementation(() => {});
jest.spyOn(console, 'log').mockImplementation(() => {});

<<<<<<< HEAD
const asyncIsolate = cb =>
    new Promise((res, rej) =>
        jest.isolateModules(() =>
            cb()
                .then(res)
                .catch(rej)
        )
    );

withRouter.mockImplementation(x => x);

=======
>>>>>>> df5bc11c
const getEventSubscriptions = (element, event) =>
    element.addEventListener.mock.calls
        .filter(([type]) => type === event)
        .map(([, handler]) => handler);

const swSupported =
    navigator.serviceWorker &&
    typeof navigator.serviceWorker.register === 'function';

if (swSupported) {
    jest.spyOn(navigator.serviceWorker.register, mockSw.register);
} else {
    Object.defineProperty(navigator, 'serviceWorker', {
        value: mockSw
    });
}

test('renders the root and subscribes to global events', () => {
    jest.isolateModules(() => {
        // Execute index.js.
        require('../');

        // Assert.
        expect(setContext).toHaveBeenCalled();
        const contextCallback = setContext.mock.calls[0][0];
        expect(
            contextCallback(null, { headers: { foo: 'bar' } })
        ).toMatchObject({
            headers: {
                foo: 'bar',
                authorization: ''
            }
        });

        // It includes the authorization header if the signin_token is present.
        getItem.mockReturnValueOnce('blarg');
        expect(contextCallback(null, { headers: {} })).toMatchObject({
            headers: {
                authorization: 'Bearer blarg'
            }
        });

        const onlineListeners = getEventSubscriptions(window, 'online');
        expect(onlineListeners).toHaveLength(1);
        onlineListeners[0]();
        expect(store.dispatch).toHaveBeenLastCalledWith(
            expect.objectContaining({
                type: 'APP/SET_ONLINE'
            })
        );

        const offlineListeners = getEventSubscriptions(window, 'offline');
        expect(offlineListeners).toHaveLength(1);
        offlineListeners[0]();
        expect(store.dispatch).toHaveBeenLastCalledWith(
            expect.objectContaining({
                type: 'APP/SET_OFFLINE'
            })
        );
    });
<<<<<<< HEAD
});

test('registers service worker in prod', async () => {
    const testSwRegistration = async () => {
        window.addEventListener.mockClear();
        process.env.SERVICE_WORKER_FILE_NAME = 'test_sw.js';
        require('../');
        const loadListeners = getEventSubscriptions(window, 'load');
        expect(loadListeners).toHaveLength(1);
        await loadListeners[0]();
        expect(navigator.serviceWorker.register).toHaveBeenCalledWith(
            'test_sw.js'
        );
    };
    await asyncIsolate(async () => {
        const oldNodeEnv = process.env.NODE_ENV;
        process.env.NODE_ENV = 'production';
        await testSwRegistration();
        process.env.NODE_ENV = oldNodeEnv;
    });
    await asyncIsolate(async () => {
        process.env.DEV_SERVER_SERVICE_WORKER_ENABLED = '1';
        await testSwRegistration();
    });
    await asyncIsolate(async () => {
        process.env.DEV_SERVER_SERVICE_WORKER_ENABLED = '1';
        navigator.serviceWorker.register.mockRejectedValueOnce(
            new Error('waaaaagh')
        );
        await testSwRegistration();
    });
=======
>>>>>>> df5bc11c
});<|MERGE_RESOLUTION|>--- conflicted
+++ resolved
@@ -52,20 +52,6 @@
 jest.spyOn(window, 'addEventListener').mockImplementation(() => {});
 jest.spyOn(console, 'log').mockImplementation(() => {});
 
-<<<<<<< HEAD
-const asyncIsolate = cb =>
-    new Promise((res, rej) =>
-        jest.isolateModules(() =>
-            cb()
-                .then(res)
-                .catch(rej)
-        )
-    );
-
-withRouter.mockImplementation(x => x);
-
-=======
->>>>>>> df5bc11c
 const getEventSubscriptions = (element, event) =>
     element.addEventListener.mock.calls
         .filter(([type]) => type === event)
@@ -83,7 +69,7 @@
     });
 }
 
-test('renders the root and subscribes to global events', () => {
+test('renders the root and subscribes to global events', async () => {
     jest.isolateModules(() => {
         // Execute index.js.
         require('../');
@@ -126,38 +112,4 @@
             })
         );
     });
-<<<<<<< HEAD
-});
-
-test('registers service worker in prod', async () => {
-    const testSwRegistration = async () => {
-        window.addEventListener.mockClear();
-        process.env.SERVICE_WORKER_FILE_NAME = 'test_sw.js';
-        require('../');
-        const loadListeners = getEventSubscriptions(window, 'load');
-        expect(loadListeners).toHaveLength(1);
-        await loadListeners[0]();
-        expect(navigator.serviceWorker.register).toHaveBeenCalledWith(
-            'test_sw.js'
-        );
-    };
-    await asyncIsolate(async () => {
-        const oldNodeEnv = process.env.NODE_ENV;
-        process.env.NODE_ENV = 'production';
-        await testSwRegistration();
-        process.env.NODE_ENV = oldNodeEnv;
-    });
-    await asyncIsolate(async () => {
-        process.env.DEV_SERVER_SERVICE_WORKER_ENABLED = '1';
-        await testSwRegistration();
-    });
-    await asyncIsolate(async () => {
-        process.env.DEV_SERVER_SERVICE_WORKER_ENABLED = '1';
-        navigator.serviceWorker.register.mockRejectedValueOnce(
-            new Error('waaaaagh')
-        );
-        await testSwRegistration();
-    });
-=======
->>>>>>> df5bc11c
 });