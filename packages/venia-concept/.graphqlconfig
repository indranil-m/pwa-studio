{
    "projects": {
        "venia": {
            "schemaPath": "lastCachedGraphQLSchema.json",
            "extensions": {
                "endpoints": {
                    "default": "${env:MAGENTO_BACKEND_URL}/graphql"
                },
                "validate-magento-pwa-queries": {
                    "clients": [
                        "apollo",
                        "literal"
                    ],
                    "filesGlob": "../{venia-ui,venia-concept}/{lib,src}/**/*.{js,graphql,gql}",
                    "ignore": [
                        "../venia-ui/lib/**/giftOptions.js",
<<<<<<< HEAD
                        "../venia-ui/lib/queries/getAvailableStoresConfigData.graphql"
=======
                        "../venia-ui/lib/**/wishlistPage.gql.js"
>>>>>>> 3c1aa545
                    ]
                }
            }
        }
    }
}<|MERGE_RESOLUTION|>--- conflicted
+++ resolved
@@ -14,11 +14,8 @@
                     "filesGlob": "../{venia-ui,venia-concept}/{lib,src}/**/*.{js,graphql,gql}",
                     "ignore": [
                         "../venia-ui/lib/**/giftOptions.js",
-<<<<<<< HEAD
+                        "../venia-ui/lib/**/wishlistPage.gql.js",
                         "../venia-ui/lib/queries/getAvailableStoresConfigData.graphql"
-=======
-                        "../venia-ui/lib/**/wishlistPage.gql.js"
->>>>>>> 3c1aa545
                     ]
                 }
             }
