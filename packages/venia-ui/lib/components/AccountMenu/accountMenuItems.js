--- conflicted
+++ resolved
@@ -7,19 +7,6 @@
 
 import defaultClasses from './accountMenuItems.css';
 
-<<<<<<< HEAD
-=======
-const MENU_ITEMS = [
-    { name: 'Order History', url: '' },
-    { name: 'Store Credit & Gift Cards', url: '' },
-    { name: 'Favorites Lists', url: '' },
-    { name: 'Address Book', url: '' },
-    { name: 'Saved Payments', url: '' },
-    { name: 'Communications', url: '/communications' },
-    { name: 'Account Information', url: '' }
-];
-
->>>>>>> c02b671c
 const AccountMenuItems = props => {
     const { handleSignOut, handleClose } = props;
 
