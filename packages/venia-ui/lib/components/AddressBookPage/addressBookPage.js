import React, { useMemo } from 'react';
import { FormattedMessage, useIntl } from 'react-intl';
import { PlusSquare } from 'react-feather';
import { useAddressBookPage } from '@magento/peregrine/lib/talons/AddressBookPage/useAddressBookPage';

<<<<<<< HEAD
import { GET_CUSTOMER_ADDRESSES } from '../CheckoutPage/AddressBook/addressBook.gql';
import AddressCard from '../CheckoutPage/AddressBook/addressCard';
import Icon from '../Icon';
import LinkButton from '../LinkButton';
import { Title } from '../Head';
import AddEditDialog from './addEditDialog';
=======
import { mergeClasses } from '@magento/venia-ui/lib/classify';
import { Title } from '@magento/venia-ui/lib/components/Head';
import Icon from '@magento/venia-ui/lib/components/Icon';
import LinkButton from '@magento/venia-ui/lib/components/LinkButton';
import { fullPageLoadingIndicator } from '@magento/venia-ui/lib/components/LoadingIndicator';
>>>>>>> 6ff23a2f
import defaultClasses from './addressBookPage.css';
import AddressCard from './addressCard';

const AddressBookPage = props => {
<<<<<<< HEAD
    const talonProps = useAddressBookPage({
        queries: {
            getCustomerAddressesQuery: GET_CUSTOMER_ADDRESSES
        }
    });
    const {
        activeEditAddress,
        customerAddresses,
        formErrors,
        handleAddAddress,
        handleCancelDialog,
        handleConfirmDialog,
        handleEditAddress,
        isDialogEditMode,
        isDialogOpen
=======
    const talonProps = useAddressBookPage();
    const {
        countryDisplayNameMap,
        customerAddresses,
        handleAddAddress,
        isLoading
>>>>>>> 6ff23a2f
    } = talonProps;

    const { formatMessage } = useIntl();
    const classes = mergeClasses(defaultClasses, props.classes);

    const PAGE_TITLE = formatMessage({
        id: 'addressBookPage.addressBookText',
        defaultMessage: 'Address Book'
    });
    const addressBookElements = useMemo(() => {
        const addresses = customerAddresses.map(addressEntry => {
            const countryName = countryDisplayNameMap.get(
                addressEntry.country_code
            );

            return (
                <AddressCard
                    key={addressEntry.id}
                    address={addressEntry}
                    countryName={countryName}
                />
            );
        });

        // sort the collection so the default is first
        return addresses.sort(address =>
            address.props.address.default_shipping ? -1 : 1
        );
    }, [countryDisplayNameMap, customerAddresses]);

    if (isLoading) {
        return fullPageLoadingIndicator;
    }

    // STORE_NAME is injected by Webpack at build time.
    const title = `${PAGE_TITLE} - ${STORE_NAME}`;
    return (
        <div className={classes.root}>
            <Title>{title}</Title>
            <h1 className={classes.heading}>{PAGE_TITLE}</h1>
            <div className={classes.content}>
                {addressBookElements}
                <LinkButton
                    className={classes.addButton}
                    key="addAddressButton"
                    onClick={handleAddAddress}
                >
                    <Icon
                        classes={{
                            icon: classes.addIcon
                        }}
                        size={24}
                        src={PlusSquare}
                    />
                    <span className={classes.addText}>
                        <FormattedMessage
                            id={'addressBookPage.addAddressText'}
                            defaultMessage={'Add an Address'}
                        />
                    </span>
                </LinkButton>
            </div>
            <AddEditDialog
                activeEditAddress={activeEditAddress}
                formErrors={formErrors}
                isEditMode={isDialogEditMode}
                isOpen={isDialogOpen}
                handleCancel={handleCancelDialog}
                handleConfirm={handleConfirmDialog}
            />
        </div>
    );
};

export default AddressBookPage;<|MERGE_RESOLUTION|>--- conflicted
+++ resolved
@@ -1,34 +1,23 @@
 import React, { useMemo } from 'react';
 import { FormattedMessage, useIntl } from 'react-intl';
 import { PlusSquare } from 'react-feather';
+
 import { useAddressBookPage } from '@magento/peregrine/lib/talons/AddressBookPage/useAddressBookPage';
-
-<<<<<<< HEAD
-import { GET_CUSTOMER_ADDRESSES } from '../CheckoutPage/AddressBook/addressBook.gql';
-import AddressCard from '../CheckoutPage/AddressBook/addressCard';
-import Icon from '../Icon';
-import LinkButton from '../LinkButton';
-import { Title } from '../Head';
-import AddEditDialog from './addEditDialog';
-=======
 import { mergeClasses } from '@magento/venia-ui/lib/classify';
 import { Title } from '@magento/venia-ui/lib/components/Head';
 import Icon from '@magento/venia-ui/lib/components/Icon';
 import LinkButton from '@magento/venia-ui/lib/components/LinkButton';
 import { fullPageLoadingIndicator } from '@magento/venia-ui/lib/components/LoadingIndicator';
->>>>>>> 6ff23a2f
+
+import AddressCard from './addressCard';
+import AddEditDialog from './addEditDialog';
 import defaultClasses from './addressBookPage.css';
-import AddressCard from './addressCard';
 
 const AddressBookPage = props => {
-<<<<<<< HEAD
-    const talonProps = useAddressBookPage({
-        queries: {
-            getCustomerAddressesQuery: GET_CUSTOMER_ADDRESSES
-        }
-    });
+    const talonProps = useAddressBookPage();
     const {
         activeEditAddress,
+        countryDisplayNameMap,
         customerAddresses,
         formErrors,
         handleAddAddress,
@@ -36,15 +25,8 @@
         handleConfirmDialog,
         handleEditAddress,
         isDialogEditMode,
-        isDialogOpen
-=======
-    const talonProps = useAddressBookPage();
-    const {
-        countryDisplayNameMap,
-        customerAddresses,
-        handleAddAddress,
+        isDialogOpen,
         isLoading
->>>>>>> 6ff23a2f
     } = talonProps;
 
     const { formatMessage } = useIntl();
